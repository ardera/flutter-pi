--- conflicted
+++ resolved
@@ -1,10 +1,6 @@
 CC = cc
 LD = cc
-<<<<<<< HEAD
-REAL_CFLAGS = -I./include $(shell pkg-config --cflags dri gbm libdrm glesv2 egl) -DBUILD_ELM327_PLUGIN -DBUILD_GPIO_PLUGIN -DBUILD_TEST_PLUGIN -ggdb $(CFLAGS)
-=======
-REAL_CFLAGS = -I./include $(shell pkg-config --cflags dri gbm libdrm glesv2 egl) -DBUILD_ELM327_PLUGIN -DBUILD_SPI_PLUGIN -DBUILD_TEST_PLUGIN -ggdb $(CFLAGS)
->>>>>>> 8d5aca29
+REAL_CFLAGS = -I./include $(shell pkg-config --cflags dri gbm libdrm glesv2 egl) -DBUILD_ELM327_PLUGIN -DBUILD_GPIO_PLUGIN -DBUILD_SPI_PLUGIN -DBUILD_TEST_PLUGIN -ggdb $(CFLAGS)
 REAL_LDFLAGS = $(shell pkg-config --libs dri gbm libdrm glesv2 egl) -lrt -lflutter_engine -lpthread -ldl $(LDFLAGS)
 
 SOURCES = src/flutter-pi.c src/platformchannel.c src/pluginregistry.c src/console_keyboard.c \
