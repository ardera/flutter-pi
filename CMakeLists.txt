#
# MIT License
#
# Original work Copyright (c) 2020 Joel Winarske
# Modified work Copyright     2021 Hannes Winkler
#
# Permission is hereby granted, free of charge, to any person obtaining a copy
# of this software and associated documentation files (the "Software"), to deal
# in the Software without restriction, including without limitation the rights
# to use, copy, modify, merge, publish, distribute, sublicense, and/or sell
# copies of the Software, and to permit persons to whom the Software is
# furnished to do so, subject to the following conditions:
#
# The above copyright notice and this permission notice shall be included in all
# copies or substantial portions of the Software.
#
# THE SOFTWARE IS PROVIDED "AS IS", WITHOUT WARRANTY OF ANY KIND, EXPRESS OR
# IMPLIED, INCLUDING BUT NOT LIMITED TO THE WARRANTIES OF MERCHANTABILITY,
# FITNESS FOR A PARTICULAR PURPOSE AND NONINFRINGEMENT. IN NO EVENT SHALL THE
# AUTHORS OR COPYRIGHT HOLDERS BE LIABLE FOR ANY CLAIM, DAMAGES OR OTHER
# LIABILITY, WHETHER IN AN ACTION OF CONTRACT, TORT OR OTHERWISE, ARISING FROM,
# OUT OF OR IN CONNECTION WITH THE SOFTWARE OR THE USE OR OTHER DEALINGS IN THE
# SOFTWARE.
#

cmake_minimum_required(VERSION 3.10.2)

if(NOT CMAKE_BUILD_TYPE)
    set(CMAKE_BUILD_TYPE "Release" CACHE STRING "Choose the type of build, options are: Debug, Release, or MinSizeRel." FORCE)
    message(STATUS "CMAKE_BUILD_TYPE not set, defaulting to Release.")
endif()

project(flutter-pi LANGUAGES C VERSION "1.0.0")

message(STATUS "Generator .............. ${CMAKE_GENERATOR}")
message(STATUS "Build Type ............. ${CMAKE_BUILD_TYPE}")

# configure options
option(BUILD_TEXT_INPUT_PLUGIN "Include the text input plugin in the finished binary. Enables text input (to flutter text fields, for example) via attached keyboards." ON)
option(BUILD_RAW_KEYBOARD_PLUGIN "Include the raw keyboard plugin in the finished binary. Enables raw keycode listening in flutter via the flutter RawKeyboard interface." ON)
option(BUILD_TEST_PLUGIN "Include the test plugin in the finished binary. Allows testing platform channel communication." OFF)
option(BUILD_GSTREAMER_VIDEO_PLAYER_PLUGIN "Include the gstreamer based video plugins in the finished binary. Allows for more stable, hardware accelerated video playback in flutter using gstreamer." ON)
option(BUILD_GSTREAMER_AUDIO_PLAYER_PLUGIN "Include the gstreamer based audio plugins in the finished binary." ON)
option(TRY_BUILD_GSTREAMER_VIDEO_PLAYER_PLUGIN "Don't throw an error if the gstreamer libs aren't found, instead just don't build the gstreamer video player plugin in that case." ON)
option(TRY_BUILD_GSTREAMER_AUDIO_PLAYER_PLUGIN "Don't throw an error if the gstreamer libs aren't found, instead just don't build gstreamer audio plugin." ON)
<<<<<<< HEAD
option(BUILD_PRINTING_PLUGIN "Include the printing plugin in the finished binary." OFF)
=======
option(BUILD_CHARSET_CONVERTER_PLUGIN "Include the charset converter plugin in the finished binary." OFF)
>>>>>>> 6566dec2
option(ENABLE_OPENGL "Build with EGL/OpenGL rendering support." ON)
option(TRY_ENABLE_OPENGL "Don't throw an error if EGL/OpenGL aren't found, instead just build without EGL/OpenGL support in that case." ON)
option(ENABLE_VULKAN "Build with Vulkan rendering support." OFF)
option(TRY_ENABLE_VULKAN "Don't throw an error if vulkan isn't found, instead just build without vulkan support in that case." OFF)
set(VULKAN_DEBUG "AUTO" CACHE STRING "Enable vulkan validation layers and verbose vulkan logging. (ON/OFF/AUTO)")
set_property(CACHE VULKAN_DEBUG PROPERTY STRINGS ON OFF AUTO)
option(ENABLE_SOFTWARE "Build with software rendering support." ON)
option(DUMP_ENGINE_LAYERS "True if flutter-pi should dump the list of rendering layers that the flutter engine sends to flutter-pi on each draw." OFF)
option(WARN_MISSING_FIELD_INITIALIZERS "True of the compiler should be instructed to warn about missing field initializers. This needs some hacky workarounds in the code so gcc won't report spurious warnings, so this should only be enabled if the warnings are explicitly required." OFF)
option(ENABLE_TSAN "True to build & link with -fsanitize=thread" OFF)
option(ENABLE_ASAN "True to build & link with -fsanitize=address" OFF)
option(ENABLE_UBSAN "True to build & link with -fsanitize=undefined" OFF)
option(ENABLE_MTRACE "True if flutter-pi should call GNU mtrace() on startup." OFF)
option(ENABLE_TESTS "True if tests should be built. Requires Unity to be checked out at third_party/Unity." OFF)
option(ENABLE_SESSION_SWITCHING "True if flutter-pi should be built with session switching support. Requires libseat-dev to be installed." ON)
option(TRY_ENABLE_SESSION_SWITCHING "Don't throw an error if libseat isn't found, instead just build without session switching support in that case." ON)
option(LTO "Check for IPO/LTO support and enable, if supported. May require gold/lld when building with clang. (Either using `-fuse-ld` in CMAKE_C_FLAGS or by setting as the default system linker.) Only applies to Release or RelWithDebInfo build types." ON)
option(LINT_EGL_HEADERS "Set an define that'll make the egl.h only export the extension definitions, prototypes that are explicitly marked as required." OFF)
option(DEBUG_DRM_PLANE_ALLOCATIONS "Add logging in modesetting.c for debugging the process of choosing a fitting DRM plane for a framebuffer layer." OFF)
option(USE_LEGACY_KMS "Force the use of legacy KMS." OFF)

set(FILESYSTEM_LAYOUTS default meta-flutter)
set(FILESYSTEM_LAYOUT "default" CACHE STRING "Where to look for the icudtl.dat, app.so/libapp.so, flutter asset bundle.")
set_property(CACHE FILESYSTEM_LAYOUT PROPERTY STRINGS ${FILESYSTEM_LAYOUTS})

set(CMAKE_EXPORT_COMPILE_COMMANDS ON)

include(ExternalProject)
include(CheckCCompilerFlag)
include(FetchContent)

# Those libraries we definitely need.
include(FindPkgConfig)
pkg_check_modules(DRM REQUIRED IMPORTED_TARGET libdrm)
pkg_check_modules(GBM REQUIRED IMPORTED_TARGET gbm)
pkg_check_modules(LIBSYSTEMD REQUIRED IMPORTED_TARGET libsystemd)
pkg_check_modules(LIBINPUT REQUIRED IMPORTED_TARGET libinput)
pkg_check_modules(LIBXKBCOMMON REQUIRED IMPORTED_TARGET xkbcommon)
pkg_check_modules(LIBUDEV REQUIRED IMPORTED_TARGET libudev)

# find pthreads
set(THREADS_PREFER_PTHREAD_FLAG ON)
find_package(Threads REQUIRED)

add_library(
  flutterpi_module OBJECT
  src/flutter-pi.c
  src/platformchannel.c
  src/pluginregistry.c
  src/texture_registry.c
  src/modesetting.c
  src/util/collection.c
  src/util/bitscan.c
  src/util/vector.c
  src/cursor.c
  src/keyboard.c
  src/user_input.c
  src/locales.c
  src/notifier_listener.c
  src/pixel_format.c
  src/filesystem_layout.c
  src/compositor_ng.c
  src/surface.c
  src/render_surface.c
  src/tracer.c
  src/dmabuf_surface.c
  src/frame_scheduler.c
  src/window.c
  src/dummy_render_surface.c
  src/plugins/services.c
)

target_link_libraries(flutterpi_module PUBLIC
  PkgConfig::DRM
  PkgConfig::GBM
  PkgConfig::LIBSYSTEMD
  PkgConfig::LIBINPUT
  PkgConfig::LIBXKBCOMMON
  PkgConfig::LIBUDEV
  Threads::Threads
  ${CMAKE_DL_LIBS}
  rt m atomic
)

target_include_directories(flutterpi_module PUBLIC
  ${CMAKE_SOURCE_DIR}/third_party/flutter_embedder_header/include
  ${CMAKE_SOURCE_DIR}/src
  ${CMAKE_BINARY_DIR}
)

target_compile_options(flutterpi_module PUBLIC
  $<$<CONFIG:Debug>:-O0 -Wall -Wextra -Wno-sign-compare -Werror -ggdb -U_FORTIFY_SOURCE -DDEBUG>
  $<$<CONFIG:RelWithDebInfo>:-O3 -Wall -Wextra -Wno-sign-compare -ggdb -DNDEBUG>
  $<$<CONFIG:Release>:-O3 -Wall -Wextra -Wno-sign-compare -DNDEBUG>
)

# GCC prior to 11.3 reports false positives for missing-field-initializers warning.
if (CMAKE_C_COMPILER_ID STREQUAL "GNU")
  if (CMAKE_C_COMPILER_VERSION VERSION_LESS "11.3")
    target_compile_options(flutterpi_module PUBLIC -Wno-missing-field-initializers)
  endif()
endif()

# libinput stuff
# There's no other way to query the libinput version (in code) somehow.
# So we need to roll our own libinput version macro
string(REPLACE "." ";" LIBINPUT_VERSION_AS_LIST ${LIBINPUT_VERSION})
list(GET LIBINPUT_VERSION_AS_LIST 0 LIBINPUT_VERSION_MAJOR)
list(GET LIBINPUT_VERSION_AS_LIST 1 LIBINPUT_VERSION_MINOR)
list(GET LIBINPUT_VERSION_AS_LIST 2 LIBINPUT_VERSION_PATCH)

# TODO: Just unconditionally define those, make them optional later
set(HAVE_KMS ON)
set(HAVE_GBM ON)
set(HAVE_FBDEV ON)

# OpenGL support
set(HAVE_EGL OFF)
set(HAVE_GLES2 OFF)
set(HAVE_EGL_GLES2 OFF)

pkg_check_modules(EGL IMPORTED_TARGET egl)
pkg_check_modules(GLES2 IMPORTED_TARGET glesv2)
if (ENABLE_OPENGL)
  if (EGL_FOUND AND GLES2_FOUND)
    target_sources(flutterpi_module PRIVATE
      src/egl_gbm_render_surface.c
      src/gl_renderer.c
    )
    target_link_libraries(flutterpi_module PUBLIC
      PkgConfig::EGL
      PkgConfig::GLES2
    )

    set(HAVE_EGL ON)
    set(HAVE_GLES2 ON)
    set(HAVE_EGL_GLES2 ON)
  elseif (TRY_ENABLE_OPENGL)
    message("EGL and/or OpenGL was not found. Flutter-pi will build without EGL/OpenGL rendering support.")
  else()
    message(SEND_ERROR "EGL and/or OpenGL was not found. Try building with `-DTRY_ENABLE_OPENGL=On` if you want to just disable EGL/OpenGL support in that case.")
  endif()
endif()

message(STATUS "EGL/GLES support ....... ${HAVE_EGL_GLES2}")

message(STATUS "Lint EGL headers ....... ${LINT_EGL_HEADERS}")

# Vulkan support
set(HAVE_VULKAN OFF)

pkg_check_modules(VULKAN IMPORTED_TARGET vulkan)
if (ENABLE_VULKAN)
  if (VULKAN_FOUND)
    target_sources(flutterpi_module PRIVATE
      src/vk_gbm_render_surface.c
      src/vk_renderer.c
    )
    target_link_libraries(flutterpi_module PUBLIC
      PkgConfig::VULKAN
    )

    set(HAVE_VULKAN ON)
  elseif (TRY_ENABLE_VULKAN)
    message("Vulkan was not found. Flutter-pi will build without vulkan rendering support.")
  else()
    message(SEND_ERROR "Vulkan was not found. Try building with `-DTRY_ENABLE_VULKAN=On` if you want to just disable vulkan support in that case.")
  endif()
endif()

message(STATUS "Vulkan support ......... ${HAVE_VULKAN}")

# We need at least one renderer
if (NOT HAVE_VULKAN AND NOT HAVE_EGL_GLES2)
  message(SEND_ERROR "At least one of the EGL/GLES2 and Vulkan backends must be enabled.")
endif()

# Filesystem Layout
# meta-flutter or normal flutter-pi.
# see src/filesystem_layout.c for details.
if(NOT FILESYSTEM_LAYOUT IN_LIST FILESYSTEM_LAYOUTS)
  message(FATAL_ERROR "FILESYSTEM_LAYOUT must be one of ${FILESYSTEM_LAYOUTS}")
endif()

message(STATUS "Filesystem Layout ...... ${FILESYSTEM_LAYOUT}")

# config.h takes the defines in form of #cmakedefine FILESYSTEM_LAYOUT_DEFAULT, ...
if(FILESYSTEM_LAYOUT STREQUAL default)
  set(FILESYSTEM_LAYOUT_DEFAULT ON)
elseif(FILESYSTEM_LAYOUT STREQUAL meta-flutter)
  set(FILESYSTEM_LAYOUT_METAFLUTTER ON)
endif()

# Session switching support (using libseat)
set(HAVE_LIBSEAT OFF)

if (ENABLE_SESSION_SWITCHING)
  if (TRY_ENABLE_SESSION_SWITCHING)
    pkg_check_modules(LIBSEAT IMPORTED_TARGET libseat)
  else()
    pkg_check_modules(LIBSEAT REQUIRED IMPORTED_TARGET libseat)
  endif()

  if (LIBSEAT_FOUND)
    target_link_libraries(flutterpi_module PUBLIC PkgConfig::LIBSEAT)
    set(HAVE_LIBSEAT ON)
  else()
    message("libseat was not found. flutter-pi will be built without session switching support.")
  endif()
endif()

message(STATUS "Session switching ...... ${HAVE_LIBSEAT}")

# TODO: We actually don't need the compile definitions anymore, except for
# text input and raw keyboard plugin (because those have special treatment
# in flutter-pi.c)
if (BUILD_TEXT_INPUT_PLUGIN)
  target_sources(flutterpi_module PRIVATE src/plugins/text_input.c)
endif()
if (BUILD_RAW_KEYBOARD_PLUGIN)
  target_sources(flutterpi_module PRIVATE src/plugins/raw_keyboard.c)
endif()
if (BUILD_TEST_PLUGIN)
  target_sources(flutterpi_module PRIVATE src/plugins/testplugin.c)
endif()
if (BUILD_GSTREAMER_VIDEO_PLAYER_PLUGIN)
  if (NOT HAVE_EGL_GLES2)
    message(NOTICE "EGL and OpenGL ES2 are required for gstreamer video player. Gstreamer video player plugin won't be build.")
  else()
    if (TRY_BUILD_GSTREAMER_VIDEO_PLAYER_PLUGIN)
      pkg_check_modules(LIBGSTREAMER IMPORTED_TARGET gstreamer-1.0)
      pkg_check_modules(LIBGSTREAMER_PLUGINS_BASE IMPORTED_TARGET gstreamer-plugins-base-1.0)
      pkg_check_modules(LIBGSTREAMER_APP IMPORTED_TARGET gstreamer-app-1.0)
      pkg_check_modules(LIBGSTREAMER_ALLOCATORS IMPORTED_TARGET gstreamer-allocators-1.0)
      pkg_check_modules(LIBGSTREAMER_VIDEO IMPORTED_TARGET gstreamer-video-1.0)
    else()
      pkg_check_modules(LIBGSTREAMER REQUIRED IMPORTED_TARGET gstreamer-1.0)
      pkg_check_modules(LIBGSTREAMER_PLUGINS_BASE REQUIRED IMPORTED_TARGET gstreamer-plugins-base-1.0)
      pkg_check_modules(LIBGSTREAMER_APP REQUIRED IMPORTED_TARGET gstreamer-app-1.0)
      pkg_check_modules(LIBGSTREAMER_ALLOCATORS REQUIRED IMPORTED_TARGET gstreamer-allocators-1.0)
      pkg_check_modules(LIBGSTREAMER_VIDEO REQUIRED IMPORTED_TARGET gstreamer-video-1.0)
    endif()

    if (LIBGSTREAMER_FOUND AND LIBGSTREAMER_PLUGINS_BASE_FOUND AND LIBGSTREAMER_APP_FOUND AND LIBGSTREAMER_ALLOCATORS_FOUND AND LIBGSTREAMER_VIDEO_FOUND)
      # There's no other way to query the libinput version (in code) somehow.
      # So we need to roll our own libinput version macro
      string(REPLACE "." ";" LIBGSTREAMER_VERSION_AS_LIST ${LIBGSTREAMER_VERSION})
      list(GET LIBGSTREAMER_VERSION_AS_LIST 0 LIBGSTREAMER_VERSION_MAJOR)
      list(GET LIBGSTREAMER_VERSION_AS_LIST 1 LIBGSTREAMER_VERSION_MINOR)
      list(GET LIBGSTREAMER_VERSION_AS_LIST 2 LIBGSTREAMER_VERSION_PATCH)

      target_sources(flutterpi_module PRIVATE
        src/plugins/gstreamer_video_player/plugin.c
        src/plugins/gstreamer_video_player/player.c
        src/plugins/gstreamer_video_player/frame.c
      )
      target_link_libraries(flutterpi_module PUBLIC
        PkgConfig::LIBGSTREAMER
        PkgConfig::LIBGSTREAMER_PLUGINS_BASE
        PkgConfig::LIBGSTREAMER_APP
        PkgConfig::LIBGSTREAMER_ALLOCATORS
        PkgConfig::LIBGSTREAMER_VIDEO
      )
    else()
      message(NOTICE "Couldn't find gstreamer libraries. Gstreamer video player plugin won't be build.")
    endif()
  endif()
endif()

if (BUILD_GSTREAMER_AUDIO_PLAYER_PLUGIN)
  if (TRY_BUILD_GSTREAMER_AUDIO_PLAYER_PLUGIN)
    pkg_check_modules(LIBGSTREAMER IMPORTED_TARGET gstreamer-1.0)
    pkg_check_modules(LIBGSTREAMER_APP IMPORTED_TARGET gstreamer-app-1.0)
    pkg_check_modules(LIBGSTREAMER_AUDIO IMPORTED_TARGET gstreamer-audio-1.0)
  else()
    pkg_check_modules(LIBGSTREAMER REQUIRED IMPORTED_TARGET gstreamer-1.0)
    pkg_check_modules(LIBGSTREAMER_APP REQUIRED IMPORTED_TARGET gstreamer-app-1.0)
    pkg_check_modules(LIBGSTREAMER_AUDIO REQUIRED IMPORTED_TARGET gstreamer-audio-1.0)
  endif()

  if (LIBGSTREAMER_FOUND AND LIBGSTREAMER_APP_FOUND AND LIBGSTREAMER_AUDIO_FOUND)
    target_sources(flutterpi_module PRIVATE
      src/plugins/audioplayers/plugin.c
      src/plugins/audioplayers/player.c
    )
    target_link_libraries(flutterpi_module PUBLIC
      PkgConfig::LIBGSTREAMER
      PkgConfig::LIBGSTREAMER_APP
      PkgConfig::LIBGSTREAMER_AUDIO
    )
  else()
    message(NOTICE "Couldn't find gstreamer libraries. Gstreamer audio player plugin won't be build.")
  endif()
endif()

<<<<<<< HEAD
if (BUILD_PRINTING_PLUGIN)
  pkg_check_modules(IMAGEMAGICK IMPORTED_TARGET MagickWand)
  target_sources(flutterpi_module PRIVATE src/plugins/printing.c)
  target_link_libraries(flutterpi_module PUBLIC PkgConfig::IMAGEMAGICK)
=======
if (BUILD_CHARSET_CONVERTER_PLUGIN)
  target_sources(flutterpi_module PRIVATE src/plugins/charset_converter.c)
>>>>>>> 6566dec2
endif()

# Needed so dart VM can actually resolve symbols in the same
# executable. (For dart:ffi DynamicLibrary.executable / DynamicLibrary.process)
target_link_options(flutterpi_module PUBLIC -rdynamic)

# Define VULKAN_DEBUG if it was set to On, or if it was set to AUTO and we're using debug mode.
if (VULKAN_DEBUG MATCHES AUTO)
  if (CMAKE_BUILD_TYPE MATCHES DEBUG)
    set(VULKAN_DEBUG ON)
  else()
    set(VULKAN_DEBUG OFF)
  endif()
elseif (VULKAN_DEBUG MATCHES "OFF")
  set(VULKAN_DEBUG OFF)
elseif (VULKAN_DEBUG MATCHES "ON")
  set(VULKAN_DEBUG ON)
endif()

# Some sanitizer configs.
if (ENABLE_TSAN)
  target_link_options(flutterpi_module PUBLIC -fsanitize=thread)
  target_compile_options(flutterpi_module PUBLIC -fsanitize=thread)
endif()
if (ENABLE_ASAN)
  # when we use asan, we need to force linking against the C++ stdlib.
  # If we don't link against it, and load a dynamic library that's linked against the C++ stdlib (like the flutter engine),
  # and something in the dynamically loaded library triggers asan, it'll throw an error because it hasn't
  # intercepted stdc++ yet.
  # Also disable --as-needed so we _actually_ link against c++, even though we don't use any symbols from it.
  target_link_libraries(flutterpi_module PUBLIC stdc++)
  target_link_options(flutterpi_module PUBLIC -fsanitize=address -fno-omit-frame-pointer -Wl,--no-as-needed)
  target_compile_options(flutterpi_module PUBLIC -fsanitize=address)

  check_c_compiler_flag(-static-libasan HAVE_STATIC_LIBASAN)
  if (HAVE_STATIC_LIBASAN)
    target_link_options(flutterpi_module PUBLIC -static-libasan)
  endif()
endif()
if (ENABLE_UBSAN)
  target_link_options(flutterpi_module PUBLIC -fsanitize=undefined)
  target_compile_options(flutterpi_module PUBLIC -fsanitize=undefined)
endif()

configure_file(config.h.in config.h @ONLY)

# TODO: make mapping portable
# is mapping `../src/` to `` always gonna work?
check_c_compiler_flag(-fmacro-prefix-map=.=. COMPILER_SUPPORTS_MACRO_PREFIX_MAP)
if (COMPILER_SUPPORTS_MACRO_PREFIX_MAP)
  target_compile_options(flutterpi_module PRIVATE "-fmacro-prefix-map=../src/=")
  target_compile_options(flutterpi_module PRIVATE "-fmacro-prefix-map=${CMAKE_CURRENT_SOURCE_DIR}/src/=")
endif()

# Actual flutter-pi executable.
add_executable(
  flutter-pi
  src/main.c
)
target_link_libraries(
  flutter-pi
  flutterpi_module
)
install(TARGETS flutter-pi RUNTIME DESTINATION bin)

# Enable lto if supported.
cmake_policy(SET CMP0069 NEW)
include(CheckIPOSupported)
# include(CheckLinkerFlag)

set(USE_LTO OFF)
# set(NEEDS_GOLD OFF)
# set(NEEDS_LLD OFF)
if(LTO AND (CMAKE_BUILD_TYPE STREQUAL Release OR CMAKE_BUILD_TYPE STREQUAL RelWithDebInfo))
  # So people can specify `-fuse-ld=lld` in the CMAKE_C_FLAGS.
  # Otherwise check_ipo_supported will not use CMAKE_C_FLAGS.
  if (POLICY CMP0138)
    cmake_policy(SET CMP0138 NEW)
  endif()

  check_ipo_supported(RESULT IPO_SUPPORTED OUTPUT IPO_SUPPORT_OUTPUT)
  if (NOT IPO_SUPPORTED)
    message(WARNING "IPO/LTO was requested in the configure options, but is not supported by the toolchain. Check CMakeFiles/CMakeError.log for details.")
  endif()

  # Try to enable IPO with gold and lld.
  # Needs CMP0138.
  # (untested because CMP0138 required CMake 3.24, that's why it's commented out)
  # if (NOT IPO_SUPPORTED)
  #   check_linker_flag(C "-fuse-ld=gold" SUPPORTS_GOLD)
  #   if (SUPPORTS_GOLD)
  #     set(OLD_CMAKE_C_FLAGS "${CMAKE_C_FLAGS}")
  #
  #     set(CMAKE_C_FLAGS "${CMAKE_C_FLAGS} -fuse-ld=gold")
  #     try_compile()
  #     check_ipo_supported(RESULT IPO_SUPPORTED_WITH_GOLD OUTPUT IPO_SUPPORT_OUTPUT)
  #     if (IPO_SUPPORTED_WITH_GOLD)
  #       set(IPO_SUPPORTED ON)
  #       set(NEEDS_GOLD ON)
  #     endif()
  #
  #     set(CMAKE_C_FLAGS "${OLD_CMAKE_C_FLAGS}")
  #   endif()
  #
  #   check_linker_flag(C "-fuse-ld=lld" SUPPORTS_LLD)
  #   if (SUPPORTS_LLD)
  #     set(OLD_CMAKE_C_FLAGS "${CMAKE_C_FLAGS}")
  #
  #     set(CMAKE_C_FLAGS "${CMAKE_C_FLAGS} -fuse-ld=lld")
  #     check_ipo_supported(RESULT IPO_SUPPORTED_WITH_LLD OUTPUT IPO_SUPPORT_OUTPUT)
  #     if (IPO_SUPPORTED_WITH_LLD)
  #       set(IPO_SUPPORTED ON)
  #       set(NEEDS_LLD ON)
  #     endif()
  #
  #     set(CMAKE_C_FLAGS "${OLD_CMAKE_C_FLAGS}")
  #   endif()
  # endif()

  # clang doesn't support LTO when using GNU ld.
  if(IPO_SUPPORTED AND ("${CMAKE_C_COMPILER_ID}" STREQUAL "Clang"))
    execute_process(COMMAND ${CMAKE_C_COMPILER} -Wl,--version OUTPUT_VARIABLE LINKER_VERSION_OUTPUT ERROR_QUIET)
    if("${LINKER_VERSION_OUTPUT}" MATCHES "GNU ld")
      message(WARNING "IPO/LTO was requested, but is not supported when using clang with GNU ld as the linker. Try setting gold or lld as the system linker.")
      set(IPO_SUPPORTED OFF)
    endif()
  endif()

  if (IPO_SUPPORTED)
    set(USE_LTO ON)
  endif()
endif()

message(STATUS "IPO/LTO ................ ${USE_LTO}")
if (USE_LTO)
  set_property(TARGET flutterpi_module PROPERTY INTERPROCEDURAL_OPTIMIZATION TRUE)
  set_property(TARGET flutter-pi PROPERTY INTERPROCEDURAL_OPTIMIZATION TRUE)
  # if (NEEDS_GOLD)
  #   Technically specifying only for one would suffice.
  #   target_link_options(flutterpi_module PUBLIC "-fuse-ld=gold")
  #   target_link_options(flutter-pi PUBLIC "-fuse-ld=gold")
  # elseif (NEEDS_LLD)
  #   target_link_options(flutterpi_module PUBLIC "-fuse-ld=lld")
  #   target_link_options(flutter-pi PUBLIC "-fuse-ld=lld")
  # endif()
endif()

if(ENABLE_TESTS)
  include(CTest)

  add_subdirectory(third_party)
  add_subdirectory(test)
endif()<|MERGE_RESOLUTION|>--- conflicted
+++ resolved
@@ -43,11 +43,8 @@
 option(BUILD_GSTREAMER_AUDIO_PLAYER_PLUGIN "Include the gstreamer based audio plugins in the finished binary." ON)
 option(TRY_BUILD_GSTREAMER_VIDEO_PLAYER_PLUGIN "Don't throw an error if the gstreamer libs aren't found, instead just don't build the gstreamer video player plugin in that case." ON)
 option(TRY_BUILD_GSTREAMER_AUDIO_PLAYER_PLUGIN "Don't throw an error if the gstreamer libs aren't found, instead just don't build gstreamer audio plugin." ON)
-<<<<<<< HEAD
 option(BUILD_PRINTING_PLUGIN "Include the printing plugin in the finished binary." OFF)
-=======
 option(BUILD_CHARSET_CONVERTER_PLUGIN "Include the charset converter plugin in the finished binary." OFF)
->>>>>>> 6566dec2
 option(ENABLE_OPENGL "Build with EGL/OpenGL rendering support." ON)
 option(TRY_ENABLE_OPENGL "Don't throw an error if EGL/OpenGL aren't found, instead just build without EGL/OpenGL support in that case." ON)
 option(ENABLE_VULKAN "Build with Vulkan rendering support." OFF)
@@ -343,15 +340,14 @@
   endif()
 endif()
 
-<<<<<<< HEAD
 if (BUILD_PRINTING_PLUGIN)
   pkg_check_modules(IMAGEMAGICK IMPORTED_TARGET MagickWand)
   target_sources(flutterpi_module PRIVATE src/plugins/printing.c)
   target_link_libraries(flutterpi_module PUBLIC PkgConfig::IMAGEMAGICK)
-=======
+endif()
+
 if (BUILD_CHARSET_CONVERTER_PLUGIN)
   target_sources(flutterpi_module PRIVATE src/plugins/charset_converter.c)
->>>>>>> 6566dec2
 endif()
 
 # Needed so dart VM can actually resolve symbols in the same
