--- conflicted
+++ resolved
@@ -14,12 +14,10 @@
 #endif
 #ifdef BUILD_ELM327_PLUGIN
 #include "plugins/elm327plugin.h"
-<<<<<<< HEAD
+#endif
+#ifdef BUILD_GPIO_PLUGIN
 #include "plugins/gpio-plugin.h"
-=======
 #endif
->>>>>>> badefc42
-
 
 struct ChannelObjectReceiverData {
 	char *channel;
@@ -39,25 +37,16 @@
 	{.name = "text_input",   .init = TextInput_init, .deinit = TextInput_deinit},
 	{.name = "raw_keyboard", .init = RawKeyboard_init, .deinit = RawKeyboard_deinit},
 
-<<<<<<< HEAD
-#ifdef BUILD_TESTPLUGIN	
-	{.name = "testplugin",   .init = TestPlugin_init, .deinit = TestPlugin_deinit},
-#endif
-
-#ifdef BUILD_ELM327PLUGIN
-	{.name = "elm327plugin", .init = ELM327Plugin_init, .deinit = ELM327Plugin_deinit},
-#endif
-
-#ifdef BUILD_GPIO_PLUGIN
-	{.name = "gpio-plugin",  .init = GpioPlugin_init, .deinit = GpioPlugin_deinit},
-=======
 #ifdef BUILD_TEST_PLUGIN
 	{.name = "testplugin",   .init = TestPlugin_init, .deinit = TestPlugin_deinit},
 #endif
 
 #ifdef BUILD_ELM327_PLUGIN
 	{.name = "elm327plugin", .init = ELM327Plugin_init, .deinit = ELM327Plugin_deinit},
->>>>>>> badefc42
+#endif
+
+#ifdef BUILD_GPIO_PLUGIN
+	{.name = "gpio-plugin",  .init = GpioPlugin_init, .deinit = GpioPlugin_deinit},
 #endif
 };
 //size_t hardcoded_plugins_count;
