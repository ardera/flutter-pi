--- conflicted
+++ resolved
@@ -13,12 +13,11 @@
 #endif
 #ifdef BUILD_ELM327_PLUGIN
 #include "plugins/elm327plugin.h"
-<<<<<<< HEAD
+#endif
+#ifdef BUILD_SPI_PLUGIN
 #include "plugins/spi_plugin.h"
-=======
 #endif
 
->>>>>>> badefc42
 
 struct ChannelObjectReceiverData {
 	char *channel;
